/**
 * Copyright 2025 Google LLC
 *
 * Licensed under the Apache License, Version 2.0 (the "License");
 * you may not use this file except in compliance with the License.
 * You may obtain a copy of the License at
 *
 *     http://www.apache.org/licenses/LICENSE-2.0
 *
 * Unless required by applicable law or agreed to in writing, software
 * distributed under the License is distributed on an "AS IS" BASIS,
 * WITHOUT WARRANTIES OR CONDITIONS OF ANY KIND, either express or implied.
 * See the License for the specific language governing permissions and
 * limitations under the License.
 */

import * as assert from 'assert';
import { Document, Genkit, GenkitError } from 'genkit';
import { afterEach, beforeEach, describe, it } from 'node:test';
import * as sinon from 'sinon';
import { EmbeddingConfig, defineEmbedder } from '../../src/googleai/embedder';
import {
  EmbedContentResponse,
  GoogleAIPluginOptions,
} from '../../src/googleai/types';
import { MISSING_API_KEY_ERROR } from '../../src/googleai/utils';

describe('defineGoogleAIEmbedder', () => {
  let mockGenkit: sinon.SinonStubbedInstance<Genkit>;
  let fetchStub: sinon.SinonStub;
  const ORIGINAL_ENV = process.env;

  let embedderFunc: (
    input: Document[],
    options?: EmbeddingConfig
  ) => Promise<any>;

  beforeEach(() => {
    process.env = { ...ORIGINAL_ENV }; // Shallow clone ORIGINAL_ENV
    mockGenkit = sinon.createStubInstance(Genkit);
    fetchStub = sinon.stub(global, 'fetch');

    mockGenkit.defineEmbedder.callsFake((config, func) => {
      embedderFunc = func;
      return {
        name: config.name,
      } as any;
    });
  });

  afterEach(() => {
    sinon.restore();
    process.env = ORIGINAL_ENV; // Restore original environment
  });

  function mockFetchResponse(body: any, status = 200) {
    const response = new Response(JSON.stringify(body), {
      status: status,
      statusText: 'OK',
      headers: { 'Content-Type': 'application/json' },
    });
    fetchStub.resolves(response);
  }

  const defaultPluginOptions: GoogleAIPluginOptions = {
    apiKey: 'test-api-key-option',
  };

  it('defines an embedder with the correct name and info for known model', () => {
    defineEmbedder(mockGenkit, 'text-embedding-004', defaultPluginOptions);
    sinon.assert.calledOnce(mockGenkit.defineEmbedder);
    const args = mockGenkit.defineEmbedder.lastCall.args[0];
    assert.strictEqual(args.name, 'googleai/text-embedding-004');
    assert.strictEqual(args.info?.dimensions, 768);
  });

  it('defines an embedder with a custom name', () => {
    defineEmbedder(mockGenkit, 'custom-embedding-model', defaultPluginOptions);
    sinon.assert.calledOnce(mockGenkit.defineEmbedder);
    const args = mockGenkit.defineEmbedder.lastCall.args[0];
<<<<<<< HEAD
    assert.strictEqual(args.name, 'googleai/custom-model');
=======
    assert.strictEqual(args.name, 'googleai/custom-embedding-model');
>>>>>>> 3c89c929
  });

  it('handles custom name with prefix', () => {
    defineEmbedder(mockGenkit, 'googleai/custom-model', defaultPluginOptions);
    sinon.assert.calledOnce(mockGenkit.defineEmbedder);
    const args = mockGenkit.defineEmbedder.lastCall.args[0];
    assert.strictEqual(args.name, 'googleai/custom-model');
  });

  describe('API Key Handling', () => {
    beforeEach(() => {
      // Clear potentially relevant env variables
      delete process.env.GEMINI_API_KEY;
      delete process.env.GOOGLE_API_KEY;
      delete process.env.GOOGLE_GENAI_API_KEY;
    });

    it('throws if no API key is provided in options or env', () => {
      assert.throws(() => {
        defineEmbedder(mockGenkit, 'text-embedding-004', {});
      }, MISSING_API_KEY_ERROR);
    });

    it('uses API key from pluginOptions if provided', async () => {
      defineEmbedder(mockGenkit, 'text-embedding-004', defaultPluginOptions);
      mockFetchResponse({ embedding: { values: [] } });
      await embedderFunc([new Document({ content: [{ text: 'test' }] })]);
      sinon.assert.calledOnce(fetchStub);
      const fetchOptions = fetchStub.lastCall.args[1];
      assert.strictEqual(
        fetchOptions.headers['x-goog-api-key'],
        'test-api-key-option'
      );
    });

    it('uses API key from GEMINI_API_KEY env var', async () => {
      process.env.GEMINI_API_KEY = 'gemini-key';
      defineEmbedder(mockGenkit, 'text-embedding-004', {});
      mockFetchResponse({ embedding: { values: [] } });
      await embedderFunc([new Document({ content: [{ text: 'test' }] })]);
      sinon.assert.calledOnce(fetchStub);
      const fetchOptions = fetchStub.lastCall.args[1];
      assert.strictEqual(fetchOptions.headers['x-goog-api-key'], 'gemini-key');
    });

    it('uses API key from GOOGLE_API_KEY env var', async () => {
      process.env.GOOGLE_API_KEY = 'google-key';
      defineEmbedder(mockGenkit, 'text-embedding-004', {});
      mockFetchResponse({ embedding: { values: [] } });
      await embedderFunc([new Document({ content: [{ text: 'test' }] })]);
      sinon.assert.calledOnce(fetchStub);
      const fetchOptions = fetchStub.lastCall.args[1];
      assert.strictEqual(fetchOptions.headers['x-goog-api-key'], 'google-key');
    });

    it('uses API key from GOOGLE_GENAI_API_KEY env var', async () => {
      process.env.GOOGLE_GENAI_API_KEY = 'google-genai-key';
      defineEmbedder(mockGenkit, 'text-embedding-004', {});
      mockFetchResponse({ embedding: { values: [] } });
      await embedderFunc([new Document({ content: [{ text: 'test' }] })]);
      sinon.assert.calledOnce(fetchStub);
      const fetchOptions = fetchStub.lastCall.args[1];
      assert.strictEqual(
        fetchOptions.headers['x-goog-api-key'],
        'google-genai-key'
      );
    });

    it('pluginOptions apiKey takes precedence over env vars', async () => {
      process.env.GEMINI_API_KEY = 'gemini-key';
      defineEmbedder(mockGenkit, 'text-embedding-004', defaultPluginOptions);
      mockFetchResponse({ embedding: { values: [] } });
      await embedderFunc([new Document({ content: [{ text: 'test' }] })]);
      sinon.assert.calledOnce(fetchStub);
      const fetchOptions = fetchStub.lastCall.args[1];
      assert.strictEqual(
        fetchOptions.headers['x-goog-api-key'],
        'test-api-key-option'
      );
    });

    it('throws if apiKey is false in pluginOptions and not provided in call options', async () => {
      defineEmbedder(mockGenkit, 'text-embedding-004', {
        apiKey: false,
      });
      await assert.rejects(
        embedderFunc([new Document({ content: [{ text: 'test' }] })]),
        (err: GenkitError) => {
          assert.strictEqual(err.status, 'INVALID_ARGUMENT');
          assert.match(
            err.message,
            /GoogleAI plugin was initialized with \{apiKey: false\}/
          );
          return true;
        }
      );
      sinon.assert.notCalled(fetchStub);
    });

    it('uses API key from call options if apiKey is false in pluginOptions', async () => {
      defineEmbedder(mockGenkit, 'text-embedding-004', {
        apiKey: false,
      });
      mockFetchResponse({ embedding: { values: [] } });
      await embedderFunc([new Document({ content: [{ text: 'test' }] })], {
        apiKey: 'call-time-api-key',
      });
      sinon.assert.calledOnce(fetchStub);
      const fetchOptions = fetchStub.lastCall.args[1];
      assert.strictEqual(
        fetchOptions.headers['x-goog-api-key'],
        'call-time-api-key'
      );
    });

    it('call options apiKey takes precedence over pluginOptions apiKey', async () => {
      defineEmbedder(mockGenkit, 'text-embedding-004', defaultPluginOptions);
      mockFetchResponse({ embedding: { values: [] } });
      await embedderFunc([new Document({ content: [{ text: 'test' }] })], {
        apiKey: 'call-time-api-key',
      });
      sinon.assert.calledOnce(fetchStub);
      const fetchOptions = fetchStub.lastCall.args[1];
      assert.strictEqual(
        fetchOptions.headers['x-goog-api-key'],
        'call-time-api-key'
      );
    });
  });

  describe('Embedder Functionality', () => {
    const testDoc1 = new Document({ content: [{ text: 'Hello' }] });
    const testDoc2 = new Document({ content: [{ text: 'World' }] });

    it('calls embedContent for each document', async () => {
      defineEmbedder(mockGenkit, 'text-embedding-004', defaultPluginOptions);

      const mockResponse1: EmbedContentResponse = {
        embedding: { values: [0.1, 0.2] },
      };
      const mockResponse2: EmbedContentResponse = {
        embedding: { values: [0.3, 0.4] },
      };

      fetchStub.onFirstCall().resolves(
        new Response(JSON.stringify(mockResponse1), {
          status: 200,
          headers: { 'Content-Type': 'application/json' },
        })
      );
      fetchStub.onSecondCall().resolves(
        new Response(JSON.stringify(mockResponse2), {
          status: 200,
          headers: { 'Content-Type': 'application/json' },
        })
      );

      const result = await embedderFunc([testDoc1, testDoc2]);

      sinon.assert.calledTwice(fetchStub);
      const expectedUrl =
        'https://generativelanguage.googleapis.com/v1beta/models/text-embedding-004:embedContent';

      // Call 1
      const fetchArgs1 = fetchStub.firstCall.args;
      assert.strictEqual(fetchArgs1[0], expectedUrl);
      const expectedRequest1 = {
        content: { role: '', parts: [{ text: 'Hello' }] },
      };
      assert.deepStrictEqual(JSON.parse(fetchArgs1[1].body), expectedRequest1);

      // Call 2
      const fetchArgs2 = fetchStub.secondCall.args;
      assert.strictEqual(fetchArgs2[0], expectedUrl);
      const expectedRequest2 = {
        content: { role: '', parts: [{ text: 'World' }] },
      };
      assert.deepStrictEqual(JSON.parse(fetchArgs2[1].body), expectedRequest2);

      assert.deepStrictEqual(result, {
        embeddings: [{ embedding: [0.1, 0.2] }, { embedding: [0.3, 0.4] }],
      });
    });

    it('calls embedContent with taskType, title, and outputDimensionality options', async () => {
      defineEmbedder(mockGenkit, 'text-embedding-004', defaultPluginOptions);
      mockFetchResponse({ embedding: { values: [0.1] } });

      const config: EmbeddingConfig = {
        taskType: 'RETRIEVAL_DOCUMENT',
        title: 'Doc Title',
        outputDimensionality: 256,
      };
      await embedderFunc([testDoc1], config);

      sinon.assert.calledOnce(fetchStub);
      const fetchOptions = fetchStub.lastCall.args[1];
      const body = JSON.parse(fetchOptions.body);

      assert.strictEqual(body.taskType, 'RETRIEVAL_DOCUMENT');
      assert.strictEqual(body.title, 'Doc Title');
      assert.strictEqual(body.outputDimensionality, 256);
      assert.deepStrictEqual(body.content, {
        role: '',
        parts: [{ text: 'Hello' }],
      });
    });

    it('uses the correct model name in the URL', async () => {
      defineEmbedder(mockGenkit, 'custom-model', defaultPluginOptions);
      mockFetchResponse({ embedding: { values: [0.1] } });

      await embedderFunc([testDoc1]);

      sinon.assert.calledOnce(fetchStub);
      const fetchArgs = fetchStub.lastCall.args;
      const expectedUrl =
        'https://generativelanguage.googleapis.com/v1beta/models/custom-model:embedContent';
      assert.strictEqual(fetchArgs[0], expectedUrl);
    });

    it('uses the correct model name in the URL with prefix', async () => {
      defineEmbedder(mockGenkit, 'googleai/custom-model', defaultPluginOptions);
      mockFetchResponse({ embedding: { values: [0.1] } });

      await embedderFunc([testDoc1]);

      sinon.assert.calledOnce(fetchStub);
      const fetchArgs = fetchStub.lastCall.args;
      const expectedUrl =
        'https://generativelanguage.googleapis.com/v1beta/models/custom-model:embedContent';
      assert.strictEqual(fetchArgs[0], expectedUrl);
    });
  });
});<|MERGE_RESOLUTION|>--- conflicted
+++ resolved
@@ -78,11 +78,7 @@
     defineEmbedder(mockGenkit, 'custom-embedding-model', defaultPluginOptions);
     sinon.assert.calledOnce(mockGenkit.defineEmbedder);
     const args = mockGenkit.defineEmbedder.lastCall.args[0];
-<<<<<<< HEAD
-    assert.strictEqual(args.name, 'googleai/custom-model');
-=======
     assert.strictEqual(args.name, 'googleai/custom-embedding-model');
->>>>>>> 3c89c929
   });
 
   it('handles custom name with prefix', () => {
